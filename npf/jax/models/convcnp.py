from ..typing import *

import math

from jax import numpy as jnp
from jax.scipy import stats
from flax import linen as nn

from .base import NPF
from .. import functional as F
from ..modules import (
    # UNet,
    CNN,
    Discretization1d,
    SetConv1dEncoder,
    SetConv1dDecoder,
)

__all__ = [
    "ConvCNPBase",
    "ConvCNP",
]

#! TODO: Change model to support on-the-grid(discretized) data.
class ConvCNPBase(NPF):
    """
    Base class of Convolutional Conditional Neural Process
    """

    discretizer:   Optional[nn.Module] = None
    encoder:       nn.Module = None
    cnn:           nn.Module = None
<<<<<<< HEAD
    decoder:        nn.Module = None
    min_sigma:     float = 0.0
=======
    mu_decoder:    nn.Module = None
    sigma_decoder: nn.Module = None
>>>>>>> 55a517b0

    def __post_init__(self):
        super().__post_init__()
        if self.encoder is None:
            raise ValueError("encoder is not specified")
        if self.cnn is None:
            raise ValueError("cnn is not specified")
        if self.decoder is None:
            raise ValueError("decoder is not specified")

    @nn.compact
    def __call__(
        self,
        x_ctx:    Array[B, [C], X],
        y_ctx:    Array[B, [C], Y],
        x_tar:    Array[B, [T], X],
        mask_ctx: Array[B, [C]],
        mask_tar: Array[B, [T]],
    ) -> Tuple[Array[B, [T], Y], Array[B, [T], Y]]:

        # Discretize
        x_grid, mask_grid = self.discretizer(x_ctx, x_tar, mask_ctx, mask_tar)                      # [1, discrete, x_dim] (broadcastable to [batch, discrete, x_dim]), [discrete]

        # Encode
        h = self.encoder(x_grid, x_ctx, y_ctx, mask_ctx)                                            # [batch, discrete, y_dim + 1]

        # Convolution
<<<<<<< HEAD
        r = self.cnn(h)
=======
        mu_log_sigma_grid = self.cnn(h)                                                             # [batch, discrete, y_dim x 2]
        mu_grid, log_sigma_grid = jnp.split(mu_log_sigma_grid, 2, axis=-1)                          # [batch, discrete, y_dim] x 2
        sigma_grid = nn.softplus(log_sigma_grid)                                                    # [batch, discrete, y_dim]
>>>>>>> 55a517b0

        # Decode
        r = self.decoder(x_tar, x_grid, r, mask_grid)
        mu, sigma = jnp.split(nn.Dense(2*y_ctx.shape[-1])(r), 2, axis=-1)
        sigma = self.min_sigma + (1 - self.min_sigma) * nn.softplus(sigma)

        mu    = F.masked_fill(mu,    mask_tar, non_mask_axis=-1)                                    # [batch, target, y_dim]
        sigma = F.masked_fill(sigma, mask_tar, non_mask_axis=-1)                                    # [batch, target, y_dim]
        return mu, sigma

    def log_likelihood(
        self,
        x_ctx:    Array[B, [C], X],
        y_ctx:    Array[B, [C], Y],
        x_tar:    Array[B, [T], X],
        y_tar:    Array[B, [T], Y],
        mask_ctx: Array[B, [C]],
        mask_tar: Array[B, [T]],
    ) -> Array:

        mu, sigma = self(x_ctx, y_ctx, x_tar, mask_ctx, mask_tar)                                   # [batch, *target, y_dim] x 2

        log_prob = stats.norm.logpdf(y_tar, mu, sigma)                                              # [batch, *target, y_dim]
        ll = jnp.sum(log_prob, axis=-1)                                                             # [batch, *target]
        ll = F.masked_mean(ll, mask_tar)                                                            # (1)
        return ll                                                                                   # (1)

    def loss(
        self,
        x_ctx:    Array[B, [C], X],
        y_ctx:    Array[B, [C], Y],
        x_tar:    Array[B, [T], X],
        y_tar:    Array[B, [T], Y],
        mask_ctx: Array[B, [C]],
        mask_tar: Array[B, [T]],
    ) -> Array:

        loss = -self.log_likelihood(x_ctx, y_ctx, x_tar, y_tar, mask_ctx, mask_tar)                 # (1)
        return loss

#! TODO: Add 2d model
class ConvCNP:
    """
    Convolutional Conditional Neural Process
    """

    def __new__(cls,
        y_dim: int,
        x_min: float,
        x_max: float,
        cnn_dims: Optional[Sequence[int]] = None,
        cnn_xl: bool = False,
        points_per_unit: int = 64,
        x_margin: float = 0.1,
        r_dim: int = 64
    ):
        if cnn_xl:
            raise NotImplementedError("cnn_xl is not supported yet")
            Net = UNet
            cnn_dims = cnn_dims or (8, 16, 16, 32, 32, 64)
            multiple = 2 ** len(cnn_dims)  # num_halving_layers = len(cnn_dims)
        else:
            Net = CNN
            cnn_dims = cnn_dims or (r_dim,)*4
            multiple = 1

        init_log_scale = math.log(2. / points_per_unit)

        discretizer = Discretization1d(
            minval=x_min,
            maxval=x_max,
            points_per_unit=points_per_unit,
            multiple=multiple,
            margin=x_margin,
        )

        return ConvCNPBase(
            discretizer   = discretizer,
            encoder       = SetConv1dEncoder(init_log_scale=init_log_scale),
            cnn = Net(dimension=1, hidden_features=cnn_dims, out_features=r_dim),
            decoder = SetConv1dDecoder(init_log_scale=init_log_scale)
        )<|MERGE_RESOLUTION|>--- conflicted
+++ resolved
@@ -21,6 +21,8 @@
     "ConvCNP",
 ]
 
+
+
 #! TODO: Change model to support on-the-grid(discretized) data.
 class ConvCNPBase(NPF):
     """
@@ -30,13 +32,8 @@
     discretizer:   Optional[nn.Module] = None
     encoder:       nn.Module = None
     cnn:           nn.Module = None
-<<<<<<< HEAD
-    decoder:        nn.Module = None
-    min_sigma:     float = 0.0
-=======
     mu_decoder:    nn.Module = None
     sigma_decoder: nn.Module = None
->>>>>>> 55a517b0
 
     def __post_init__(self):
         super().__post_init__()
@@ -44,8 +41,10 @@
             raise ValueError("encoder is not specified")
         if self.cnn is None:
             raise ValueError("cnn is not specified")
-        if self.decoder is None:
-            raise ValueError("decoder is not specified")
+        if self.mu_decoder is None:
+            raise ValueError("mu_decoder is not specified")
+        if self.sigma_decoder is None:
+            raise ValueError("sigma_decoder is not specified")
 
     @nn.compact
     def __call__(
@@ -64,18 +63,13 @@
         h = self.encoder(x_grid, x_ctx, y_ctx, mask_ctx)                                            # [batch, discrete, y_dim + 1]
 
         # Convolution
-<<<<<<< HEAD
-        r = self.cnn(h)
-=======
         mu_log_sigma_grid = self.cnn(h)                                                             # [batch, discrete, y_dim x 2]
         mu_grid, log_sigma_grid = jnp.split(mu_log_sigma_grid, 2, axis=-1)                          # [batch, discrete, y_dim] x 2
         sigma_grid = nn.softplus(log_sigma_grid)                                                    # [batch, discrete, y_dim]
->>>>>>> 55a517b0
 
         # Decode
-        r = self.decoder(x_tar, x_grid, r, mask_grid)
-        mu, sigma = jnp.split(nn.Dense(2*y_ctx.shape[-1])(r), 2, axis=-1)
-        sigma = self.min_sigma + (1 - self.min_sigma) * nn.softplus(sigma)
+        mu    = self.mu_decoder(x_tar, x_grid, mu_grid,    mask_grid)                               # [batch, target, y_dim]
+        sigma = self.sigma_decoder(x_tar, x_grid, sigma_grid, mask_grid)                            # [batch, target, y_dim]
 
         mu    = F.masked_fill(mu,    mask_tar, non_mask_axis=-1)                                    # [batch, target, y_dim]
         sigma = F.masked_fill(sigma, mask_tar, non_mask_axis=-1)                                    # [batch, target, y_dim]
@@ -111,6 +105,7 @@
         loss = -self.log_likelihood(x_ctx, y_ctx, x_tar, y_tar, mask_ctx, mask_tar)                 # (1)
         return loss
 
+
 #! TODO: Add 2d model
 class ConvCNP:
     """
@@ -125,7 +120,6 @@
         cnn_xl: bool = False,
         points_per_unit: int = 64,
         x_margin: float = 0.1,
-        r_dim: int = 64
     ):
         if cnn_xl:
             raise NotImplementedError("cnn_xl is not supported yet")
@@ -134,7 +128,7 @@
             multiple = 2 ** len(cnn_dims)  # num_halving_layers = len(cnn_dims)
         else:
             Net = CNN
-            cnn_dims = cnn_dims or (r_dim,)*4
+            cnn_dims = cnn_dims or (16, 32, 16)
             multiple = 1
 
         init_log_scale = math.log(2. / points_per_unit)
@@ -150,6 +144,7 @@
         return ConvCNPBase(
             discretizer   = discretizer,
             encoder       = SetConv1dEncoder(init_log_scale=init_log_scale),
-            cnn = Net(dimension=1, hidden_features=cnn_dims, out_features=r_dim),
-            decoder = SetConv1dDecoder(init_log_scale=init_log_scale)
+            cnn           = Net(dimension=1, hidden_features=cnn_dims, out_features=(y_dim * 2)),
+            mu_decoder    = SetConv1dDecoder(init_log_scale=init_log_scale),
+            sigma_decoder = SetConv1dDecoder(init_log_scale=init_log_scale),
         )